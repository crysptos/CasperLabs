## Developer's Guide to Building and Running CasperLabs

__Note__ Successfully building from source requires attending to all of the prerequisites shown below. When users experience errors, it is typically related to failure to assure all prerequisites are met. Work is in progress to improve this experience.

### Prerequisites
* [OpenJDK](https://openjdk.java.net) Java Development Kit (JDK), version 10. We recommend using the OpenJDK
* [sbt](https://www.scala-sbt.org/download.html)
* [rust](https://www.rust-lang.org/tools/install)
* [protoc](https://github.com/protocolbuffers/protobuf/releases)

### CasperLabs Development Environment on Ubuntu and Debian
<details>
  <summary>Click to expand!</summary>

  Java:
  ```console
  dev@dev:~$ sudo apt install openjdk-11-jdk -y
  ...

  dev@dev:~/CasperLabs$ java -version
  openjdk version "10.0.2" 2018-07-17
  OpenJDK Runtime Environment (build 10.0.2+13-Ubuntu-1ubuntu0.18.04.4)
  OpenJDK 64-Bit Server VM (build 10.0.2+13-Ubuntu-1ubuntu0.18.04.4, mixed mode)
  ```

  sbt:
  ```console
  dev@dev:~/CasperLabs$ echo "deb https://dl.bintray.com/sbt/debian /" | sudo tee -a /etc/apt/sources.list.d/sbt.list
  dev@dev:~/CasperLabs$ sudo apt-key adv --keyserver hkp://keyserver.ubuntu.com:80 --recv 2EE0EA64E40A89B84B2DF73499E82A75642AC823
  dev@dev:~/CasperLabs$ sudo apt-get update
  dev@dev:~/CasperLabs$ sudo apt-get install sbt -y

  dev@dev:~$ sbt sbtVersion
  [info] Loading project definition from /home/dev/project
  [info] Set current project to dev (in build file:/home/dev/)
  [info] 1.2.8
  ```

  rust:
  ```console
  dev@dev:~$ curl https://sh.rustup.rs -sSf | sh
  ...
  1) Proceed with installation (default)
  2) Customize installation
  3) Cancel installation
  >1
  ...
  Rust is installed now. Great!

  To get started you need Cargo's bin directory ($HOME/.cargo/bin) in your PATH
  environment variable. Next time you log in this will be done automatically.

  To configure your current shell run source $HOME/.cargo/env

  dev@dev:~$ source $HOME/.cargo/env

  dev@dev:~$ rustup update
  info: syncing channel updates for 'stable-x86_64-unknown-linux-gnu'
  info: checking for self-updates

    stable-x86_64-unknown-linux-gnu unchanged - rustc 1.32.0 (9fda7c223 2019-01-16)

  dev@dev:~$ rustup toolchain install nightly
  info: syncing channel updates for 'nightly-x86_64-unknown-linux-gnu'
  info: latest update on 2019-01-23, rust version 1.33.0-nightly (4c2be9c97 2019-01-22)
  ...

    nightly-x86_64-unknown-linux-gnu installed - rustc 1.33.0-nightly (4c2be9c97 2019-01-22)

  dev@dev:~$ rustup target add wasm32-unknown-unknown --toolchain nightly
  info: downloading component 'rust-std' for 'wasm32-unknown-unknown'
   10.0 MiB /  10.0 MiB (100 %)   2.6 MiB/s ETA:   0 s
  info: installing component 'rust-std' for 'wasm32-unknown-unknown'
  ```

  protoc:
  ```console
  dev@dev:~$ PROTOC_VERSION=3.6.1
  dev@dev:~$ PROTOC_ZIP=protoc-$PROTOC_VERSION-linux-x86_64.zip
  dev@dev:~$ curl -OL https://github.com/google/protobuf/releases/download/v$PROTOC_VERSION/$PROTOC_ZIP
    % Total    % Received % Xferd  Average Speed   Time    Time     Time  Current
                                   Dload  Upload   Total   Spent    Left  Speed
  100   164    0   164    0     0    301      0 --:--:-- --:--:-- --:--:--   300
  100   619    0   619    0     0    923      0 --:--:-- --:--:-- --:--:--   923
  100 1390k  100 1390k    0     0   973k      0  0:00:01  0:00:01 --:--:-- 3029k
  dev@dev:~$ sudo unzip -o $PROTOC_ZIP -d /usr/local bin/protoc
  Archive:  protoc-3.6.1-linux-x86_64.zip
    inflating: /usr/local/bin/protoc
  dev@dev:~$ rm -f $PROTOC_ZIP

  dev@dev:~$ protoc --version
  libprotoc 3.6.1
  ```
</details>

### CasperLabs Development Environment on macOS
<details>
  <summary>Click to expand!</summary>

  Brew:
  On a Mac, Homebrew is helpful for installing software. Install it here:
  ```console
  dev@dev:~$ /usr/bin/ruby -e "$(curl -fsSL https://raw.githubusercontent.com/Homebrew/install/master/install)"
  ```
  Cask is an extension of Brew:
  ```console
  dev@dev:~$ brew tap caskroom/cask
  ```

  Java:
  ```console
  dev@dev:~$ brew cask install java10

  dev@dev:~$ java -version
  ```

  sbt:
  ```console
  dev@dev:~$ brew install sbt@1
  ```

  Rust:
  ```console
  dev@dev:~$ brew install rustup
  ...

  dev@dev:~$rustup-init
  Welcome to Rust!

  This will download and install the official compiler for the Rust programming
  language, and its package manager, Cargo.

  It will add the cargo, rustc, rustup and other commands to Cargo's bin
  directory, located at:

    /Users/dev/.cargo/bin

  This path will then be added to your PATH environment variable by modifying the
  profile file located at:

    /Users/dev/.profile

  You can uninstall at any time with rustup self uninstall and these changes will
  be reverted.


  Rust is installed now. Great!

  To get started you need Cargo's bin directory ($HOME/.cargo/bin) in your PATH
  environment variable. Next time you log in this will be done automatically.

  To configure your current shell run source $HOME/.cargo/env

  dev@dev:~$ source $HOME/.cargo/env

  dev@dev:~$ rustup update
  ...

  dev@dev:~$ rustup toolchain install nightly
  ...

  dev@dev:~$ rustup target add wasm32-unknown-unknown --toolchain nightly
  ...
  ```

  protoc:
  ```console
  dev@dev:~$ brew install protobuf
  ...

  dev@dev:~$ protoc --version
  ```
</details>

### CasperLabs Development Environment on Fedora
<details>
  <summary>Click to expand!</summary>

  Java:
  ```console
  dev@dev:~$ dnf search openjdk
  ...

  dev@dev:~$ sudo dnf install <java-version>

  dev@dev:~/CasperLabs$ java --version
  openjdk 11.0.1 2018-10-16
  OpenJDK Runtime Environment 18.9 (build 11.0.1+13)
  OpenJDK 64-Bit Server VM 18.9 (build 11.0.1+13, mixed mode, sharing)
  ```

  sbt:
  ```console
  dev@dev:~/CasperLabs$ curl https://bintray.com/sbt/rpm/rpm | sudo tee /etc/yum.repos.d/bintray-sbt-rpm.repo
  dev@dev:~/CasperLabs$ dnf repolist
  Last metadata expiration check: 0:40:08 ago on Thu 31 Jan 2019 02:04:54 PM EST.
  repo id                                      repo name                                                         status
  bintray--sbt-rpm                             bintray--sbt-rpm                                                      37
  ...

  dev@dev:~/CasperLabs$ sudo dnf --enablerepo=bintray--sbt-rpm install sbt

  dev@dev:~$ sbt sbtVersion
  [info] Loading project definition from /home/dev/project
  [info] Set current project to dev (in build file:/home/dev/)
  [info] 1.2.8
  ```

  rust:
  ```console
  dev@dev:~$ curl https://sh.rustup.rs -sSf | sh
  ...
  1) Proceed with installation (default)
  2) Customize installation
  3) Cancel installation
  >1
  ...
  Rust is installed now. Great!

  To get started you need Cargo's bin directory ($HOME/.cargo/bin) in your PATH
  environment variable. Next time you log in this will be done automatically.

  To configure your current shell run source $HOME/.cargo/env

  dev@dev:~$ source $HOME/.cargo/env

  dev@dev:~$ rustup update
  info: syncing channel updates for 'stable-x86_64-unknown-linux-gnu'
  info: checking for self-updates

    stable-x86_64-unknown-linux-gnu unchanged - rustc 1.32.0 (9fda7c223 2019-01-16)

  dev@dev:~$ rustup toolchain install nightly
  info: syncing channel updates for 'nightly-x86_64-unknown-linux-gnu'
  info: latest update on 2019-01-23, rust version 1.33.0-nightly (4c2be9c97 2019-01-22)
  ...

    nightly-x86_64-unknown-linux-gnu installed - rustc 1.33.0-nightly (4c2be9c97 2019-01-22)

  dev@dev:~$ rustup target add wasm32-unknown-unknown --toolchain nightly
  info: downloading component 'rust-std' for 'wasm32-unknown-unknown'
   10.0 MiB /  10.0 MiB (100 %)   2.6 MiB/s ETA:   0 s
  info: installing component 'rust-std' for 'wasm32-unknown-unknown'
  ```

  protoc:
  ```console
  dev@dev:~$ PROTOC_VERSION=3.6.1
  dev@dev:~$ PROTOC_ZIP=protoc-$PROTOC_VERSION-linux-x86_64.zip
  dev@dev:~$ curl -OL https://github.com/google/protobuf/releases/download/v$PROTOC_VERSION/$PROTOC_ZIP
    % Total    % Received % Xferd  Average Speed   Time    Time     Time  Current
                                   Dload  Upload   Total   Spent    Left  Speed
  100   164    0   164    0     0    301      0 --:--:-- --:--:-- --:--:--   300
  100   619    0   619    0     0    923      0 --:--:-- --:--:-- --:--:--   923
  100 1390k  100 1390k    0     0   973k      0  0:00:01  0:00:01 --:--:-- 3029k
  dev@dev:~$ sudo unzip -o $PROTOC_ZIP -d /usr/local bin/protoc
  Archive:  protoc-3.6.1-linux-x86_64.zip
    inflating: /usr/local/bin/protoc
  dev@dev:~$ rm -f $PROTOC_ZIP

  dev@dev:~$ protoc --version
  libprotoc 3.6.1
  ```
</details>

### CasperLabs Development Environment on ArchLinux
You can use `pacaur` or other AUR installer instead of [`trizen`](https://github.com/trizen/trizen).
```
TBD
```

Once the above prerequistes are installed for your environment, you are ready to build.

### How to build components
#### Build proto defitnitions:
This is required only when the `ipc.proto` file changes (but this is true when you run it for the first time).
  1. Go to Execution Engine root directory. This is `execution-engine` directory in the node's root dir.
  2. Go to comm project directory (`cd comm`).
  3. Run: `cargo run --bin grpc-protoc`

#### Build Wasm contracts:
<<<<<<< HEAD

Contracts are in a separate github repo: https://github.com/CasperLabs/contract-examples.
Clone this locally.   

Make commands should build in the root of this repo.  `make all` or `make hello-name`.

If make fails, contract can be manually built: 

  1. Go to contract directory that interests you (where Cargo.toml is defined), such as `cd hello-name/call`.
  2. To compile Rust contract to Wasm, run  `cargo build --release --target wasm32-unknown-unknown`. 
  3. This puts `*.wasm` file in the `<root>/target/wasm32-unknown-unknown/release/` directory. We will use this file when deploying a contract. 
  4. If `cargo build --release ...`  doesn't work try `cargo +nightly build ...`
=======
  1. Go to contract that interests you in the [contracts-example](https://github.com/CasperLabs/contract-examples) repo.
  2. To compile Rust contract to Wasm, in the root dir of the contract (where Cargo.toml is defined) you need to run: `cargo build --release --target wasm32-unknown-unknown`. This puts `*.wasm` file in the `<root>/target/wasm32-unknown-unknown/release/` directory. We will use this file when deploying a contract. For the purposes of "Hello World" demo we use `hello-name/define` and `hello-name/call` contracts.
  3. If `cargo build --release ...`  doesn't work try `cargo +nightly build ...`
>>>>>>> ad9056fb

#### Building node:
  1. Go to node's root directory (it's where `build.sbt` file is located).
  2. Run `sbt -mem 5000 node/universal:stage`

#### Building node's client:
  1. Go to node's root directory (it's where `build.sbt` file is located).
  2. Run `sbt -mem 5000 client/universal:stage`

#### Building Execution Engine:
  1. Go to Execution Engine root directory. This is `execution-engine` directory in the node's root dir.
  2. Go to comm project directory (`cd comm`)
  3. Run `cargo build`

### Running components
For ease of use node assumes a default directory that is `~/.casperlabs/` First you have to create a hidden directory.

#### Run the node
In the root of the node (where build.sbt lives).

If you're doing it for the first time you don't have private and public keys. The node can generate that for you: `./node/target/universal/stage/bin/casperlabs-node run -s`. It will create a genesis folder in `~/.casperlabs` directory. Genesis will contain `bonds.txt` file with the list of public keys and a files containing private key for each public key from `bonds.txt`. Choose one public key from `bonds.txt` file and corresponding private key (content) from `~/.casperlabs/genesis/<public_key>.sk`.

```
./node/target/universal/stage/bin/casperlabs-node run --casper-validator-private-key <private key from <public_key>.sk file> --casper-validator-public-key <public key from bonds.txt file> -s
```

#### Run the Execution Engine
In the root of th EE (`execution-engine/comm/`), run:

```
cargo run --bin engine-grpc-server ~/.casperlabs/.casper-node.sock
```

.caspernode.sock is default socket file used for IPC communication.

### Deploying data
In the root of the node, run:

```
./client/target/universal/stage/bin/casperlabs-client --host 127.0.0.1 --port 40401 deploy --from 00000000000000000000 --gas-limit 100000000 --gas-price 1 --session <contract wasm file> --payment <payment wasm file>
```

At the moment, payment wasm file is not used so use the same file as for the `--session`.

After deploying contract it's not yet executed (its effects are not applied to the global state), so you have to `propose` a block. Run:

```
./client/target/universal/stage/bin/casperlabs-client --host 127.0.0.1 --port 40401 propose
```

For the demo purposes we have to propose contracts separately because second contract (`hello-name/call`) won't see the changes (in practice it won't be able to call `hello-name/define` contract) from the previous deploy.

## Information for developers
Assure prerequisites shown above are met.

### Developer Quick-Start

When working in a single project, scope all `sbt` commands to that project. The most effective way is to maintain a running `sbt` instance, invoked from the project root:
```
dev@dev:~/CasperLabs$ sbt
[info] Loading settings for project casperlabs-build from plugins.sbt ...
[info] Loading project definition from /home/dev/CasperLabs/project
[info] Loading settings for project casperlabs from build.sbt ...
[info] Set current project to casperlabs (in build file:/home/dev/CasperLabs/)
[info] sbt server started at local:///home/dev/.sbt/1.0/server/0415e009bb0a13209                                                                                                                                                             cb0/sock
sbt:casperlabs> project node
[info] Set current project to node (in build file:/home/dev/CasperLabs/)
sbt:node> stage
...
[info] Done packaging.
[success] Total time: 113 s, completed Jan 22, 2019, 10:53:37 PM
```
but single-line commands work, too:
```
$ sbt "project node" clean compile test
```
or
```
$ sbt node/clean node/compile node/test
```

### Building

The build is organized into several, mostly autonomous projects. These projects may be built (and used!) on their own, or they may be combined together to form the full node package. The build process in any case is contained in and controlled by a single, top-level `build.sbt` file. This process is able to produce several different kinds of artifacts, including JAR files (for Scala) and Docker images.

The most up-to-date code is found in the `dev` branch. This brilliant, cutting-edge source is periodically merged into `master`, which branch should represent a more stable, tested version.

#### Whole-project Build

Please check the prerequistes on your machine if the code generation fails.
Then build the whole project with all submodules:
```
> sbt compile
```

#### Packaging
To publish a docker image to your local repo run:
```
> sbt node/docker:publishLocal
[... output snipped ...]
[info] Step 8/8 : ENTRYPOINT ["\/bin\/main.sh"]
[info]  ---> Running in 2ac7f835192d
[info] Removing intermediate container 2ac7f835192d
[info]  ---> 5e79e6d92528
[info] Successfully built 5e79e6d92528
[info] Tagging image 5e79e6d92528 with name: casperlabs/node
[success] Total time: 35 s, completed May 24, 2018 10:19:14 AM
```

Check the local docker repo:
```
> docker images
REPOSITORY          TAG                 IMAGE ID            CREATED             SIZE
casperlabs/node   latest              5e79e6d92528        7 minutes ago       143MB
<none>              <none>              e9b49f497dd7        47 hours ago        143MB
openjdk             8u151-jre-alpine    b1bd879ca9b3        4 months ago        82MB
```

To deploy a tarball run:
```
> sbt node/universal:packageZipTarball
```

The tarball can be found in directory `node/target/universal/`

#### Running
```
TBD
```
Now after you've done some local changes and want to test them, simply run the last command `tbd` again. It will kill the running app and start a new instance containing latest changes in a completely new forked JVM.

#### Running tests in IntelliJ

For tests of the Rholang module, make sure you've got the following JVM options set in your Run Configuration:
`-Xss240k -XX:MaxJavaStackTraceDepth=10000 -Xmx128m`

Otherwise the StackSafetySpec is going to be veeery slow and will most likely fail due to timeouts.

You can make the above options default by editing the ScalaTest Template in `Run > Edit configurations > Templates`.

### Cross-developing for Linux (e.g. Ubuntu) on a Mac
You will need a virtual machine running the appropriate version of Linux.
1. Install [VirtualBox]( https://www.virtualbox.org/wiki/Downloads)
2. Install the Linux distribution you need (e.g. [Ubuntu](http://releases.ubuntu.com/16.04/ubuntu-16.04.4-server-amd64.iso))
3. Start VirtualBox and create a new virtual machine in the manager
4. Boot your virtual machine using the Linux distribution ISO installed in step 2.
5. Configure your Linux VM as desired. You may need to install additional tools sucah as g++, g++-multilib, make, git, etc.

For a more convenient experience, you can share a folder on your Mac with the virtual machine. To do this you will need to install the VirtualBox Guest Additions. Unfortunately there are some gotchas with this. You may need to utilize one of these [solutions](https://askubuntu.com/questions/573596/unable-to-install-guest-additions-cd-image-on-virtual-box).

## Description of subprojects

### Communication

The [comm](comm) subproject contains code for network related operations.

```
TBD
```<|MERGE_RESOLUTION|>--- conflicted
+++ resolved
@@ -279,8 +279,6 @@
   3. Run: `cargo run --bin grpc-protoc`
 
 #### Build Wasm contracts:
-<<<<<<< HEAD
-
 Contracts are in a separate github repo: https://github.com/CasperLabs/contract-examples.
 Clone this locally.   
 
@@ -292,11 +290,6 @@
   2. To compile Rust contract to Wasm, run  `cargo build --release --target wasm32-unknown-unknown`. 
   3. This puts `*.wasm` file in the `<root>/target/wasm32-unknown-unknown/release/` directory. We will use this file when deploying a contract. 
   4. If `cargo build --release ...`  doesn't work try `cargo +nightly build ...`
-=======
-  1. Go to contract that interests you in the [contracts-example](https://github.com/CasperLabs/contract-examples) repo.
-  2. To compile Rust contract to Wasm, in the root dir of the contract (where Cargo.toml is defined) you need to run: `cargo build --release --target wasm32-unknown-unknown`. This puts `*.wasm` file in the `<root>/target/wasm32-unknown-unknown/release/` directory. We will use this file when deploying a contract. For the purposes of "Hello World" demo we use `hello-name/define` and `hello-name/call` contracts.
-  3. If `cargo build --release ...`  doesn't work try `cargo +nightly build ...`
->>>>>>> ad9056fb
 
 #### Building node:
   1. Go to node's root directory (it's where `build.sbt` file is located).
