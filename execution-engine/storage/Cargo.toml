--- conflicted
+++ resolved
@@ -5,12 +5,8 @@
 
 [dependencies]
 failure = "0.1.5"
-<<<<<<< HEAD
 lmdb = "0.8.0"
-=======
-rkv = "0.9.1"
 num = { version = "0.2.0", default-features = false }
->>>>>>> e1ec86ae
 wasmi = "0.4.2"
 common = { path = "../common", features = ["std"], package = "casperlabs-contract-ffi" }
 parking_lot = "0.7.1"
