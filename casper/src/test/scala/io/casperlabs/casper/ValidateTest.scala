package io.casperlabs.casper

import java.nio.file.Files

import cats.Monad
import cats.implicits._
import com.google.protobuf.ByteString
import io.casperlabs.blockstorage.{BlockStore, IndexedBlockDagStorage}
import io.casperlabs.casper.Estimator.{BlockHash, Validator}
import io.casperlabs.casper.helper.BlockGenerator._
import io.casperlabs.casper.helper.BlockUtil.generateValidator
import io.casperlabs.casper.helper.{BlockDagStorageFixture, BlockGenerator}
import io.casperlabs.casper.protocol._
import io.casperlabs.casper.scalatestcontrib._
import io.casperlabs.casper.util.ProtoUtil
import io.casperlabs.casper.util.execengine.{ExecEngineUtil, ExecutionEngineServiceStub}
import io.casperlabs.crypto.codec.Base16
import io.casperlabs.crypto.signatures.Ed25519
import io.casperlabs.ipc.ProtocolVersion
import io.casperlabs.p2p.EffectsTestInstances.LogStub
import io.casperlabs.shared.Time
<<<<<<< HEAD
import io.casperlabs.casper.scalatestcontrib._
import io.casperlabs.casper.helper.BlockUtil.generateValidator
import io.casperlabs.casper.helper.HashSetCasperTestNode
import io.casperlabs.casper.util.execengine.{ExecEngineUtil, ExecutionEngineServiceStub}
import io.casperlabs.casper.util.execengine.DeploysCheckpoint
import io.casperlabs.casper.util.execengine.ExecEngineUtilTest.prepareDeploys
import io.casperlabs.ipc.TransformEntry
import io.casperlabs.models.BlockMetadata
import io.casperlabs.smartcontracts.ExecutionEngineService
=======
>>>>>>> 57e5aa92
import io.casperlabs.storage.BlockMsgWithTransform
import monix.eval.Task
import org.scalatest.{BeforeAndAfterEach, FlatSpec, Matchers}

import scala.collection.immutable.HashMap

class ValidateTest
    extends FlatSpec
    with Matchers
    with BeforeAndAfterEach
    with BlockGenerator
    with BlockDagStorageFixture {
  implicit val log              = new LogStub[Task]
  implicit val raiseValidateErr = Validate.raiseValidateErrorThroughSync[Task]
  // Necessary because errors are returned via Sync which has an error type fixed to _ <: Throwable.
  // When raise errors we wrap them with Throwable so we need to do the same here.
  implicit def wrapWithThrowable[A <: InvalidBlock](err: A): Throwable =
    Validate.ValidateErrorWrapper(err)

  val ed25519 = "ed25519"

  override def beforeEach(): Unit = {
    log.reset()
    timeEff.reset()
  }

  def createChain[F[_]: Monad: Time: BlockStore: IndexedBlockDagStorage](
      length: Int,
      bonds: Seq[Bond] = Seq.empty[Bond]
  ): F[BlockMessage] =
    (0 until length).foldLeft(createBlock[F](Seq.empty, bonds = bonds)) {
      case (block, _) =>
        for {
          bprev <- block
          bnext <- createBlock[F](Seq(bprev.blockHash), bonds = bonds)
        } yield bnext
    }

  def createChainWithRoundRobinValidators[F[_]: Monad: Time: BlockStore: IndexedBlockDagStorage](
      length: Int,
      validatorLength: Int
  ): F[BlockMessage] = {
    val validatorRoundRobinCycle = Stream.continually(0 until validatorLength).flatten
    val validators               = List.fill(validatorLength)(generateValidator())
    (0 until length).toList
      .zip(validatorRoundRobinCycle)
      .foldLeft(
        for {
          genesis             <- createBlock[F](Seq.empty)
          emptyLatestMessages <- HashMap.empty[Validator, BlockHash].pure[F]
        } yield (genesis, emptyLatestMessages)
      ) {
        case (acc, (_, validatorNum)) =>
          val creator = validators(validatorNum)
          for {
            unwrappedAcc            <- acc
            (block, latestMessages) = unwrappedAcc
            bnext <- createBlock[F](
                      parentsHashList = Seq(block.blockHash),
                      creator = creator,
                      justifications = latestMessages
                    )
            latestMessagesNext = latestMessages.updated(bnext.sender, bnext.blockHash)
          } yield (bnext, latestMessagesNext)
      }
      .map(_._1)
  }

  def signedBlock(
      i: Int
  )(implicit sk: Array[Byte], blockDagStorage: IndexedBlockDagStorage[Task]): Task[BlockMessage] = {
    val pk = Ed25519.toPublic(sk)
    for {
      block  <- blockDagStorage.lookupByIdUnsafe(i)
      dag    <- blockDagStorage.getRepresentation
      result <- ProtoUtil.signBlock[Task](block, dag, pk, sk, "ed25519", "rchain")
    } yield result
  }

  implicit class ChangeBlockNumber(b: BlockMessage) {
    def withBlockNumber(n: Long): BlockMessage = {
      val body     = b.body.getOrElse(Body())
      val state    = body.getState
      val newState = state.withBlockNumber(n)

      val header    = b.header.getOrElse(Header())
      val newHeader = header.withPostStateHash(ProtoUtil.protoHash(newState))

      b.withBody(body.withState(newState)).withHeader(newHeader)
    }
  }

  "Block signature validation" should "return false on unknown algorithms" in withStorage {
    implicit blockStore => implicit blockDagStorage =>
      for {
        _                <- createChain[Task](2)
        unknownAlgorithm = "unknownAlgorithm"
        rsa              = "RSA"
        block0           <- blockDagStorage.lookupByIdUnsafe(0).map(_.withSigAlgorithm(unknownAlgorithm))
        block1           <- blockDagStorage.lookupByIdUnsafe(1).map(_.withSigAlgorithm(rsa))
        _                <- Validate.blockSignature[Task](block0) shouldBeF false
        _ = log.warns.last
          .contains(s"signature algorithm $unknownAlgorithm is unsupported") should be(
          true
        )
        _      <- Validate.blockSignature[Task](block1) shouldBeF false
        result = log.warns.last.contains(s"signature algorithm $rsa is unsupported") should be(true)
      } yield result
  }

  it should "return false on invalid ed25519 signatures" in withStorage {
    implicit blockStore => implicit blockDagStorage =>
      implicit val (sk, _) = Ed25519.newKeyPair
      for {
        _            <- createChain[Task](6)
        (_, wrongPk) = Ed25519.newKeyPair
        empty        = ByteString.EMPTY
        invalidKey   = ByteString.copyFrom(Base16.decode("abcdef1234567890"))
        block0       <- signedBlock(0).map(_.withSender(empty))
        block1       <- signedBlock(1).map(_.withSender(invalidKey))
        block2       <- signedBlock(2).map(_.withSender(ByteString.copyFrom(wrongPk)))
        block3       <- signedBlock(3).map(_.withSig(empty))
        block4       <- signedBlock(4).map(_.withSig(invalidKey))
        block5       <- signedBlock(5).map(_.withSig(block0.sig)) //wrong sig
        blocks       = Vector(block0, block1, block2, block3, block4, block5)
        _            <- blocks.existsM[Task](Validate.blockSignature[Task]) shouldBeF false
        _            = log.warns.size should be(blocks.length)
        result       = log.warns.forall(_.contains("signature is invalid")) should be(true)
      } yield result
  }

  it should "return true on valid ed25519 signatures" in withStorage {
    implicit blockStore => implicit blockDagStorage =>
      val n                = 6
      implicit val (sk, _) = Ed25519.newKeyPair
      for {
        _ <- createChain[Task](n)
        condition <- (0 until n).toList.forallM[Task] { i =>
                      for {
                        block  <- signedBlock(i)
                        result <- Validate.blockSignature[Task](block)
                      } yield result
                    }
        _      = condition should be(true)
        result = log.warns should be(Nil)
      } yield result
  }

  "Timestamp validation" should "not accept blocks with future time" in withStorage {
    implicit blockStore => implicit blockDagStorage =>
      for {
        _                       <- createChain[Task](1)
        block                   <- blockDagStorage.lookupByIdUnsafe(0)
        modifiedTimestampHeader = block.header.get.withTimestamp(99999999)
        dag                     <- blockDagStorage.getRepresentation
        _ <- Validate
              .timestamp[Task](
                block.withHeader(modifiedTimestampHeader),
                dag
              )
              .attempt shouldBeF Left(InvalidUnslashableBlock)
        _      <- Validate.timestamp[Task](block, dag) shouldBeF Valid.asRight[InvalidBlock]
        _      = log.warns.size should be(1)
        result = log.warns.head.contains("block timestamp") should be(true)
      } yield result
  }

  it should "not accept blocks that were published before parent time" in withStorage {
    implicit blockStore => implicit blockDagStorage =>
      for {
        _                       <- createChain[Task](2)
        block                   <- blockDagStorage.lookupByIdUnsafe(1)
        modifiedTimestampHeader = block.header.get.withTimestamp(-1)
        dag                     <- blockDagStorage.getRepresentation
        _ <- Validate
              .timestamp[Task](
                block.withHeader(modifiedTimestampHeader),
                dag
              )
              .attempt shouldBeF Left(InvalidUnslashableBlock)
        _      <- Validate.timestamp[Task](block, dag).attempt shouldBeF Right(Valid)
        _      = log.warns.size should be(1)
        result = log.warns.head.contains("block timestamp") should be(true)
      } yield result
  }

  "Block number validation" should "only accept 0 as the number for a block with no parents" in withStorage {
    implicit blockStore => implicit blockDagStorage =>
      for {
        _     <- createChain[Task](1)
        block <- blockDagStorage.lookupByIdUnsafe(0)
        _ <- Validate.blockNumber[Task](block.withBlockNumber(1)).attempt shouldBeF Left(
              InvalidBlockNumber
            )
        _      <- Validate.blockNumber[Task](block) shouldBeF Unit
        _      = log.warns.size should be(1)
        result = log.warns.head.contains("not zero, but block has no parents") should be(true)
      } yield result
  }

  it should "return true for sequential numbering" in withStorage {
    implicit blockStore => implicit blockDagStorage =>
      val n = 6
      for {
        _ <- createChain[Task](n)
        _ <- blockDagStorage.lookupByIdUnsafe(0) >>= Validate.blockNumber[Task]
        _ <- blockDagStorage.lookupByIdUnsafe(1) >>= Validate.blockNumber[Task]
        _ <- blockDagStorage.lookupByIdUnsafe(2) >>= Validate.blockNumber[Task]
        _ <- blockDagStorage.lookupByIdUnsafe(3) >>= Validate.blockNumber[Task]
        _ <- blockDagStorage.lookupByIdUnsafe(4) >>= Validate.blockNumber[Task]
        _ <- blockDagStorage.lookupByIdUnsafe(5) >>= Validate.blockNumber[Task]
        _ <- (0 until n).toList.forallM[Task] { i =>
              (blockDagStorage.lookupByIdUnsafe(i) >>= Validate.blockNumber[Task])
                .map(_ => true)
            } shouldBeF true
        result = log.warns should be(Nil)
      } yield result
  }

  it should "correctly validate a multiparent block where the parents have different block numbers" in withStorage {
    implicit blockStore => _ =>
      def createBlockWithNumber(
          n: Long,
          parentHashes: Seq[ByteString] = Nil
      ): Task[BlockMessage] = {
        val blockWithNumber = BlockMessage.defaultInstance.withBlockNumber(n)
        val header          = blockWithNumber.getHeader.withParentsHashList(parentHashes)
        val hash            = ProtoUtil.hashUnsignedBlock(header, Nil)
        val block           = blockWithNumber.withHeader(header).withBlockHash(hash)

        blockStore.put(hash, block, Seq.empty) *> block.pure[Task]
      }

      for {
        b1 <- createBlockWithNumber(3)
        b2 <- createBlockWithNumber(7)
        b3 <- createBlockWithNumber(8, Seq(b1.blockHash, b2.blockHash))
        _  <- Validate.blockNumber[Task](b3) shouldBeF Unit
        result <- Validate.blockNumber[Task](b3.withBlockNumber(4)).attempt shouldBeF Left(
                   InvalidBlockNumber
                 )
      } yield result
  }

  "Sequence number validation" should "only accept 0 as the number for a block with no parents" in withStorage {
    implicit blockStore => implicit blockDagStorage =>
      for {
        _     <- createChain[Task](1)
        block <- blockDagStorage.lookupByIdUnsafe(0)
        dag   <- blockDagStorage.getRepresentation
        _ <- Validate.sequenceNumber[Task](block.withSeqNum(1), dag).attempt shouldBeF Left(
              InvalidSequenceNumber
            )
        _      <- Validate.sequenceNumber[Task](block, dag) shouldBeF Unit
        result = log.warns.size should be(1)
      } yield result
  }

  it should "return false for non-sequential numbering" in withStorage {
    implicit blockStore => implicit blockDagStorage =>
      for {
        _     <- createChain[Task](2)
        block <- blockDagStorage.lookupByIdUnsafe(1)
        dag   <- blockDagStorage.getRepresentation
        _ <- Validate.sequenceNumber[Task](block.withSeqNum(1), dag).attempt shouldBeF Left(
              InvalidSequenceNumber
            )
        result = log.warns.size should be(1)
      } yield result
  }

  it should "return true for sequential numbering" in withStorage {
    implicit blockStore => implicit blockDagStorage =>
      val n              = 20
      val validatorCount = 3
      for {
        _ <- createChainWithRoundRobinValidators[Task](n, validatorCount)
        _ <- (0 until n).toList.forallM[Task](
              i =>
                for {
                  block <- blockDagStorage.lookupByIdUnsafe(i)
                  dag   <- blockDagStorage.getRepresentation
                  result <- Validate.sequenceNumber[Task](
                             block,
                             dag
                           )
                } yield true
            ) shouldBeF true
        result = log.warns should be(Nil)
      } yield result
  }

  "Sender validation" should "return true for genesis and blocks from bonded validators and false otherwise" in withStorage {
    implicit blockStore => implicit blockDagStorage =>
      val validator = generateValidator("Validator")
      val impostor  = generateValidator("Impostor")
      for {
        _            <- createChain[Task](3, List(Bond(validator, 1)))
        genesis      <- blockDagStorage.lookupByIdUnsafe(0)
        validBlock   <- blockDagStorage.lookupByIdUnsafe(1).map(_.withSender(validator))
        invalidBlock <- blockDagStorage.lookupByIdUnsafe(2).map(_.withSender(impostor))
        dag          <- blockDagStorage.getRepresentation
        _            <- Validate.blockSender[Task](genesis, genesis, dag) shouldBeF true
        _            <- Validate.blockSender[Task](validBlock, genesis, dag) shouldBeF true
        result       <- Validate.blockSender[Task](invalidBlock, genesis, dag) shouldBeF false
      } yield result
  }

  "Parent validation" should "return true for proper justifications and false otherwise" in withStorage {
    implicit blockStore => implicit blockDagStorage =>
      implicit val casperSmartContractsApi = ExecutionEngineServiceStub.noOpApi[Task]()
      val validators = Vector(
        generateValidator("Validator 1"),
        generateValidator("Validator 2"),
        generateValidator("Validator 3")
      )
      val bonds = validators.zipWithIndex.map {
        case (v, i) => Bond(v, 2L * i.toLong + 1L)
      }

      def latestMessages(messages: Seq[BlockMessage]): Map[Validator, BlockHash] =
        messages.map(b => b.sender -> b.blockHash).toMap

      def createValidatorBlock[F[_]: Monad: Time: BlockStore: IndexedBlockDagStorage](
          parents: Seq[BlockMessage],
          justifications: Seq[BlockMessage],
          validator: Int
      ): F[BlockMessage] =
        for {
          current <- Time[F].currentMillis
          deploy  <- ProtoUtil.basicProcessedDeploy[F](current.toInt)
          block <- createBlock[F](
                    parents.map(_.blockHash),
                    creator = validators(validator),
                    bonds = bonds,
                    deploys = Seq(deploy),
                    justifications = latestMessages(justifications)
                  )
        } yield block

      for {
        b0 <- createBlock[Task](Seq.empty, bonds = bonds)
        b1 <- createValidatorBlock[Task](Seq(b0), Seq.empty, 0)
        b2 <- createValidatorBlock[Task](Seq(b0), Seq.empty, 1)
        b3 <- createValidatorBlock[Task](Seq(b0), Seq.empty, 2)
        b4 <- createValidatorBlock[Task](Seq(b1), Seq(b1), 0)
        b5 <- createValidatorBlock[Task](Seq(b3, b2, b1), Seq(b1, b2, b3), 1)
        b6 <- createValidatorBlock[Task](Seq(b5, b4), Seq(b1, b4, b5), 0)
        b7 <- createValidatorBlock[Task](Seq(b4), Seq(b1, b4, b5), 1) //not highest score parent
        b8 <- createValidatorBlock[Task](Seq(b1, b2, b3), Seq(b1, b2, b3), 2) //parents wrong order
        b9 <- createValidatorBlock[Task](Seq(b6), Seq.empty, 0) //empty justification
        result <- for {
                   dag <- blockDagStorage.getRepresentation

                   // Valid
                   _ <- Validate.parents[Task](b0, b0, b0.blockHash, dag)
                   _ <- Validate.parents[Task](b1, b0, b0.blockHash, dag)
                   _ <- Validate.parents[Task](b2, b0, b0.blockHash, dag)
                   _ <- Validate.parents[Task](b3, b0, b0.blockHash, dag)
                   _ <- Validate.parents[Task](b4, b0, b0.blockHash, dag)
                   _ <- Validate.parents[Task](b5, b0, b0.blockHash, dag)
                   _ <- Validate.parents[Task](b6, b0, b0.blockHash, dag)

                   // Not valid
                   _ <- Validate.parents[Task](b7, b0, b0.blockHash, dag).attempt
                   _ <- Validate.parents[Task](b8, b0, b0.blockHash, dag).attempt
                   _ <- Validate.parents[Task](b9, b0, b0.blockHash, dag).attempt

                   _ = log.warns should have size (3)
                   result = log.warns.forall(
                     _.matches(
                       ".* block parents .* did not match estimate .* based on justification .*"
                     )
                   ) should be(
                     true
                   )
                 } yield result
      } yield result
  }

  // Creates a block with an invalid block number and sequence number
  "Block summary validation" should "short circuit after first invalidity" in withStorage {
    implicit blockStore => implicit blockDagStorage =>
      for {
        _        <- createChain[Task](2)
        block    <- blockDagStorage.lookupByIdUnsafe(1)
        dag      <- blockDagStorage.getRepresentation
        (sk, pk) = Ed25519.newKeyPair
        signedBlock <- ProtoUtil.signBlock[Task](
                        block.withBlockNumber(17).withSeqNum(1),
                        dag,
                        pk,
                        sk,
                        "ed25519",
                        "rchain"
                      )
        _ <- Validate
              .blockSummary[Task](
                signedBlock,
                BlockMessage.defaultInstance,
                dag,
                "casperlabs",
                BlockMessage.defaultInstance.blockHash
              )
              .attempt shouldBeF Left(InvalidBlockNumber)
        result = log.warns.size should be(1)
      } yield result
  }

  "Justification follow validation" should "return valid for proper justifications and failed otherwise" in withStorage {
    implicit blockStore => implicit blockDagStorage =>
      val v1     = generateValidator("Validator One")
      val v2     = generateValidator("Validator Two")
      val v1Bond = Bond(v1, 2)
      val v2Bond = Bond(v2, 3)
      val bonds  = Seq(v1Bond, v2Bond)

      for {
        genesis <- createBlock[Task](Seq(), ByteString.EMPTY, bonds)
        b2 <- createBlock[Task](
               Seq(genesis.blockHash),
               v2,
               bonds,
               HashMap(v1 -> genesis.blockHash, v2 -> genesis.blockHash)
             )
        b3 <- createBlock[Task](
               Seq(genesis.blockHash),
               v1,
               bonds,
               HashMap(v1 -> genesis.blockHash, v2 -> genesis.blockHash)
             )
        b4 <- createBlock[Task](
               Seq(b2.blockHash),
               v2,
               bonds,
               HashMap(v1 -> genesis.blockHash, v2 -> b2.blockHash)
             )
        b5 <- createBlock[Task](
               Seq(b2.blockHash),
               v1,
               bonds,
               HashMap(v1 -> b3.blockHash, v2 -> b2.blockHash)
             )
        b6 <- createBlock[Task](
               Seq(b4.blockHash),
               v2,
               bonds,
               HashMap(v1 -> b5.blockHash, v2 -> b4.blockHash)
             )
        b7 <- createBlock[Task](
               Seq(b4.blockHash),
               v1,
               Seq(),
               HashMap(v1 -> b5.blockHash, v2 -> b4.blockHash)
             )
        b8 <- createBlock[Task](
               Seq(b7.blockHash),
               v1,
               bonds,
               HashMap(v1 -> b7.blockHash, v2 -> b4.blockHash)
             )
        _ <- (1 to 6).toList.forallM[Task](
              i =>
                for {
                  block <- blockDagStorage.lookupByIdUnsafe(i)
                  dag   <- blockDagStorage.getRepresentation
                  result <- Validate.justificationFollows[Task](
                             block,
                             genesis,
                             dag
                           )
                } yield true
            ) shouldBeF true
        blockId7 <- blockDagStorage.lookupByIdUnsafe(7)
        dag      <- blockDagStorage.getRepresentation
        _ <- Validate
              .justificationFollows[Task](
                blockId7,
                genesis,
                dag
              )
              .attempt shouldBeF Left(InvalidFollows)
        _      = log.warns.size shouldBe 1
        result = log.warns.forall(_.contains("do not match the bonded validators")) shouldBe true
      } yield result
  }

  "Justification regression validation" should "return valid for proper justifications and justification regression detected otherwise" in withStorage {
    implicit blockStore => implicit blockDagStorage =>
      val validators = Vector(
        generateValidator("Validator 1"),
        generateValidator("Valdiator 2")
      )
      val bonds = validators.zipWithIndex.map {
        case (v, i) => Bond(v, 2L * i.toLong + 1L)
      }

      def latestMessages(messages: Seq[BlockMessage]): Map[Validator, BlockHash] =
        messages.map(b => b.sender -> b.blockHash).toMap

      def createValidatorBlock[F[_]: Monad: Time: BlockStore: IndexedBlockDagStorage](
          parents: Seq[BlockMessage],
          justifications: Seq[BlockMessage],
          validator: Int
      ): F[BlockMessage] =
        for {
          deploy <- ProtoUtil.basicProcessedDeploy[F](0)
          result <- createBlock[F](
                     parents.map(_.blockHash),
                     creator = validators(validator),
                     bonds = bonds,
                     deploys = Seq(deploy),
                     justifications = latestMessages(justifications)
                   )
        } yield result

      for {
        b0 <- createBlock[Task](Seq.empty, bonds = bonds)
        b1 <- createValidatorBlock[Task](Seq(b0), Seq(b0, b0), 0)
        b2 <- createValidatorBlock[Task](Seq(b1), Seq(b1, b0), 0)
        b3 <- createValidatorBlock[Task](Seq(b0), Seq(b2, b0), 1)
        b4 <- createValidatorBlock[Task](Seq(b3), Seq(b2, b3), 1)
        _ <- (0 to 4).toList.forallM[Task](
              i =>
                for {
                  block <- blockDagStorage.lookupByIdUnsafe(i)
                  dag   <- blockDagStorage.getRepresentation
                  result <- Validate.justificationRegressions[Task](
                             block,
                             b0,
                             dag
                           )
                } yield true
            ) shouldBeF true
        // The justification block for validator 0 should point to b2 or above.
        justificationsWithRegression = Seq(
          Justification(validators(0), b1.blockHash),
          Justification(validators(1), b4.blockHash)
        )
        blockWithJustificationRegression = BlockMessage()
          .withSender(validators(1))
          .withJustifications(justificationsWithRegression)
        dag <- blockDagStorage.getRepresentation
        _ <- Validate
              .justificationRegressions[Task](
                blockWithJustificationRegression,
                b0,
                dag
              )
              .attempt shouldBeF Left(JustificationRegression)
        result = log.warns.size shouldBe 1
      } yield result
  }

  "Bonds cache validation" should "succeed on a valid block and fail on modified bonds" in withStorage {
    implicit blockStore => implicit blockDagStorage =>
      val (_, validators)                         = (1 to 4).map(_ => Ed25519.newKeyPair).unzip
      val bonds                                   = HashSetCasperTest.createBonds(validators)
      val BlockMsgWithTransform(Some(genesis), _) = HashSetCasperTest.createGenesis(bonds)
      val genesisBonds                            = ProtoUtil.bonds(genesis)

      val storageDirectory                 = Files.createTempDirectory(s"hash-set-casper-test-genesis")
      implicit val casperSmartContractsApi = ExecutionEngineServiceStub.noOpApi[Task]()
      implicit val log                     = new LogStub[Task]
      for {
        _   <- casperSmartContractsApi.setBonds(bonds)
        dag <- blockDagStorage.getRepresentation
        _ <- ExecutionEngineServiceStub
              .validateBlockCheckpoint[Task](
                genesis,
                dag
              )
        _                 <- Validate.bondsCache[Task](genesis, genesisBonds) shouldBeF Unit
        modifiedBonds     = Seq.empty[Bond]
        modifiedPostState = genesis.getBody.getState.withBonds(modifiedBonds)
        modifiedBody      = genesis.getBody.withState(modifiedPostState)
        modifiedGenesis   = genesis.withBody(modifiedBody)
        result <- Validate.bondsCache[Task](modifiedGenesis, genesisBonds).attempt shouldBeF Left(
                   InvalidBondsCache
                 )
      } yield result
  }

  "Field format validation" should "succeed on a valid block and fail on empty fields" in withStorage {
    implicit blockStore => implicit blockDagStorage =>
      implicit val log                          = new LogStub[Task]()
      val (sk, pk)                              = Ed25519.newKeyPair
      val BlockMsgWithTransform(Some(block), _) = HashSetCasperTest.createGenesis(Map(pk -> 1))
      for {
        dag     <- blockDagStorage.getRepresentation
        genesis <- ProtoUtil.signBlock[Task](block, dag, pk, sk, "ed25519", "casperlabs")
        _       <- Validate.formatOfFields[Task](genesis) shouldBeF true
        _       <- Validate.formatOfFields[Task](genesis.withBlockHash(ByteString.EMPTY)) shouldBeF false
        _       <- Validate.formatOfFields[Task](genesis.clearHeader) shouldBeF false
        _       <- Validate.formatOfFields[Task](genesis.clearBody) shouldBeF false
        _       <- Validate.formatOfFields[Task](genesis.withSig(ByteString.EMPTY)) shouldBeF false
        _       <- Validate.formatOfFields[Task](genesis.withSigAlgorithm("")) shouldBeF false
        _       <- Validate.formatOfFields[Task](genesis.withShardId("")) shouldBeF false
        _       <- Validate.formatOfFields[Task](genesis.withBody(genesis.getBody.clearState)) shouldBeF false
        _ <- Validate.formatOfFields[Task](
              genesis.withHeader(genesis.header.get.withPostStateHash(ByteString.EMPTY))
            ) shouldBeF false
        _ <- Validate.formatOfFields[Task](
              genesis.withHeader(genesis.header.get.withDeploysHash(ByteString.EMPTY))
            ) shouldBeF false
      } yield ()
  }

  "Block hash format validation" should "fail on invalid hash" in withStorage {
    implicit blockStore => implicit blockDagStorage =>
      val (sk, pk) = Ed25519.newKeyPair
      val BlockMsgWithTransform(Some(block), _) =
        HashSetCasperTest.createGenesis(Map(pk -> 1))
      for {
        dag     <- blockDagStorage.getRepresentation
        genesis <- ProtoUtil.signBlock[Task](block, dag, pk, sk, "ed25519", "casperlabs")
        _       <- Validate.blockHash[Task](genesis) shouldBeF Unit
        result <- Validate
                   .blockHash[Task](
                     genesis.withBlockHash(ByteString.copyFromUtf8("123"))
                   )
                   .attempt shouldBeF Left(InvalidBlockHash)
      } yield result
  }

  "Block deploy count validation" should "fail on invalid number of deploys" in withStorage {
    implicit blockStore => implicit blockDagStorage =>
      val (sk, pk) = Ed25519.newKeyPair
      val BlockMsgWithTransform(Some(block), _) =
        HashSetCasperTest.createGenesis(Map(pk -> 1))
      for {
        dag     <- blockDagStorage.getRepresentation
        genesis <- ProtoUtil.signBlock[Task](block, dag, pk, sk, "ed25519", "casperlabs")
        _       <- Validate.deployCount[Task](genesis) shouldBeF Unit
        result <- Validate
                   .deployCount[Task](
                     genesis.withHeader(genesis.header.get.withDeployCount(100))
                   )
                   .attempt shouldBeF Left(InvalidDeployCount)
      } yield result
  }

  "Block version validation" should "work" in withStorage { _ => implicit blockDagStorage =>
    val (sk, pk)                              = Ed25519.newKeyPair
    val BlockMsgWithTransform(Some(block), _) = HashSetCasperTest.createGenesis(Map(pk -> 1))
    // Genesis' block version is 1.  `missingProtocolVersionForBlock` will fail ProtocolVersion lookup
    // while `protocolVersionForGenesisBlock` returns proper one (version=1)
    val missingProtocolVersionForBlock: Long => ProtocolVersion = _ => ProtocolVersion(-1)
    val protocolVersionForGenesisBlock: Long => ProtocolVersion = _ => ProtocolVersion(1)
    for {
      dag     <- blockDagStorage.getRepresentation
      genesis <- ProtoUtil.signBlock(block, dag, pk, sk, "ed25519", "casperlabs")
      _ <- Validate.version[Task](
            genesis,
            missingProtocolVersionForBlock
          ) shouldBeF false
      result <- Validate.version[Task](
                 genesis,
                 protocolVersionForGenesisBlock
               ) shouldBeF true
    } yield result
  }

  "validateTransactions" should "return InvalidPreStateHash when preStateHash of block is not correct" in withStorage {
    implicit blockStore => implicit blockDagStorage =>
      implicit val executionEngineService: ExecutionEngineService[Task] =
        HashSetCasperTestNode.simpleEEApi[Task](Map.empty)
      val contract = ByteString.copyFromUtf8("some contract")

      val genesisDeploysWithCost = prepareDeploys(Vector.empty, 1)
      val b1DeploysWithCost      = prepareDeploys(Vector(contract), 2)
      val b2DeploysWithCost      = prepareDeploys(Vector(contract), 1)
      val b3DeploysWithCost      = prepareDeploys(Vector.empty, 5)
      val invalidHash            = ByteString.copyFromUtf8("invalid")

      for {
        genesis <- createBlock[Task](Seq.empty, deploys = genesisDeploysWithCost)
        b1      <- createBlock[Task](Seq(genesis.blockHash), deploys = b1DeploysWithCost)
        b2      <- createBlock[Task](Seq(genesis.blockHash), deploys = b2DeploysWithCost)
        // set wrong preStateHash for b3
        b3 <- createBlock[Task](
               Seq(b1.blockHash, b2.blockHash),
               deploys = b3DeploysWithCost,
               preStateHash = invalidHash
             )
        dag <- blockDagStorage.getRepresentation

        // calls Validate.transactions internally
        postState <- ExecutionEngineServiceStub.validateBlockCheckpoint[Task](
                      b3,
                      dag
                    )
      } yield postState shouldBe Left(Validate.ValidateErrorWrapper(InvalidPreStateHash))
  }

  it should "return InvalidPostStateHash when postStateHash of block is not correct" in withStorage {
    implicit blockStore => implicit blockDagStorage =>
      implicit val executionEngineService: ExecutionEngineService[Task] =
        HashSetCasperTestNode.simpleEEApi[Task](Map.empty)
      val deploys = Vector(ByteString.EMPTY)
        .map(ProtoUtil.sourceDeploy(_, System.currentTimeMillis(), Integer.MAX_VALUE))
      val processedDeploys = deploys.map(d => ProcessedDeploy().withDeploy(d).withCost(1))
      val invalidHash      = ByteString.copyFromUtf8("invalid")
      for {
        genesis <- createBlock[Task](
                    Seq.empty,
                    deploys = processedDeploys,
                    postStateHash = invalidHash
                  )
        dag <- blockDagStorage.getRepresentation
        // calls Validate.transactions internally
        validateResult <- ExecutionEngineServiceStub.validateBlockCheckpoint[Task](
                           genesis,
                           dag
                         )
      } yield validateResult shouldBe Left(Validate.ValidateErrorWrapper(InvalidPostStateHash))
  }

  it should "return a checkpoint with the right hash for a valid block" in withStorage {
    implicit val executionEngineService: ExecutionEngineService[Task] =
      HashSetCasperTestNode.simpleEEApi[Task](Map.empty)
    implicit blockStore => implicit blockDagStorage =>
      val deploys =
        Vector(
          ByteString.EMPTY
        ).map(ProtoUtil.sourceDeploy(_, System.currentTimeMillis(), Integer.MAX_VALUE))

      for {
        dag1 <- blockDagStorage.getRepresentation
        deploysCheckpoint <- ExecEngineUtil.computeDeploysCheckpoint[Task](
                              Seq.empty,
                              deploys,
                              Nil
                            )
        DeploysCheckpoint(preStateHash, computedPostStateHash, processedDeploys, _) = deploysCheckpoint
        block <- createBlock[Task](
                  Seq.empty,
                  deploys = processedDeploys,
                  postStateHash = computedPostStateHash,
                  preStateHash = preStateHash
                )
        dag2 <- blockDagStorage.getRepresentation

        // calls Validate.transactions internally
        validateResult <- ExecutionEngineServiceStub.validateBlockCheckpoint[Task](
                           block,
                           dag2
                         )
        Right(postStateHash) = validateResult
      } yield postStateHash should be(computedPostStateHash)
  }

}<|MERGE_RESOLUTION|>--- conflicted
+++ resolved
@@ -19,18 +19,10 @@
 import io.casperlabs.ipc.ProtocolVersion
 import io.casperlabs.p2p.EffectsTestInstances.LogStub
 import io.casperlabs.shared.Time
-<<<<<<< HEAD
-import io.casperlabs.casper.scalatestcontrib._
-import io.casperlabs.casper.helper.BlockUtil.generateValidator
+import io.casperlabs.smartcontracts.ExecutionEngineService
+import io.casperlabs.casper.util.execengine.ExecEngineUtilTest.prepareDeploys
 import io.casperlabs.casper.helper.HashSetCasperTestNode
-import io.casperlabs.casper.util.execengine.{ExecEngineUtil, ExecutionEngineServiceStub}
 import io.casperlabs.casper.util.execengine.DeploysCheckpoint
-import io.casperlabs.casper.util.execengine.ExecEngineUtilTest.prepareDeploys
-import io.casperlabs.ipc.TransformEntry
-import io.casperlabs.models.BlockMetadata
-import io.casperlabs.smartcontracts.ExecutionEngineService
-=======
->>>>>>> 57e5aa92
 import io.casperlabs.storage.BlockMsgWithTransform
 import monix.eval.Task
 import org.scalatest.{BeforeAndAfterEach, FlatSpec, Matchers}
@@ -763,9 +755,10 @@
         deploysCheckpoint <- ExecEngineUtil.computeDeploysCheckpoint[Task](
                               Seq.empty,
                               deploys,
-                              Nil
+                              Nil,
+                              ProtocolVersion(1)
                             )
-        DeploysCheckpoint(preStateHash, computedPostStateHash, processedDeploys, _) = deploysCheckpoint
+        DeploysCheckpoint(preStateHash, computedPostStateHash, processedDeploys, _, _) = deploysCheckpoint
         block <- createBlock[Task](
                   Seq.empty,
                   deploys = processedDeploys,
